--- conflicted
+++ resolved
@@ -1,19 +1,4 @@
 {
-<<<<<<< HEAD
-  "add-pytest-config": {
-    "file_exists": "pytest.ini file exists in project root",
-    "contains_header": "[pytest] section defines testpaths"
-  },
-  "create-sample-tests": {
-    "success_case": "echo(\"hi\") returns \"hi\"",
-    "none_case": "echo(None) returns None"
-  },
-  "declare-pytest-dependency": {
-    "pyproject_contains": "[project.optional-dependencies.dev] section lists pytest"
-  },
-  "document-test-run": {
-    "readme_mentions": "README contains instructions with \"pytest\""
-=======
   "draft-markdown-templates-for-api-docs": {
     "test_file": "tests/test_draft-markdown-templates-for-api-docs.py",
     "description": "Verifies that Draft markdown templates for API docs.",
@@ -45,6 +30,5 @@
       "success": "Asserts the primary success case.",
       "edge_case_invalid_input": "Asserts that invalid input is handled gracefully."
     }
->>>>>>> aede26aa
   }
 }