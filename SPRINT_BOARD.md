--- conflicted
+++ resolved
@@ -1,6 +1,5 @@
 # Sprint Board
 
-<<<<<<< HEAD
 ## Epic: **Foundational:** Establish a testing framework (`pytest`) with initial tests.
 
 | ID | Task | Owner | Status |
@@ -8,7 +7,4 @@
 | add-pytest-config | Create pytest.ini with basic configuration | @agent | DONE |
 | create-sample-tests | Add tests/test_utils.py with echo function tests | @agent | DONE |
 | declare-pytest-dependency | List pytest under optional dev dependencies | @agent | DONE |
-| document-test-run | Document how to run tests in README | @agent | DONE |
-=======
-_No active tasks_
->>>>>>> aede26aa
+| document-test-run | Document how to run tests in README | @agent | DONE |